--- conflicted
+++ resolved
@@ -1,10 +1,5 @@
-<<<<<<< HEAD
-﻿using GorgonLibrary;
-using Lidgren.Network;
+﻿using Lidgren.Network;
 using System.Collections.Generic;
-=======
-﻿using Lidgren.Network;
->>>>>>> 9c7cf888
 using System.Drawing;
 using SS14.Shared;
 using SS14.Shared.Maths;
@@ -15,35 +10,18 @@
 
     public interface IMapManager
     {
-<<<<<<< HEAD
         event TileChangedEventHandler TileChanged;
-=======
-        event TileChangeEvent OnTileChanged;
-        int GetTileSpacing();
-        int GetWallThickness();
-        void Shutdown();
-        bool IsSolidTile(Vector2 pos);
-        void HandleNetworkMessage(NetIncomingMessage message);
-        void HandleAtmosDisplayUpdate(NetIncomingMessage message);
-
->>>>>>> 9c7cf888
 
         void HandleNetworkMessage(NetIncomingMessage message);
 
-<<<<<<< HEAD
         int TileSize { get; }
-=======
-        ITile GetWallAt(Vector2 pos);
-        ITile GetFloorAt(Vector2 pos);
-        ITile[] GetAllTilesAt(Vector2 pos);
->>>>>>> 9c7cf888
 
         IEnumerable<TileRef> GetTilesIntersecting(RectangleF area, bool ignoreSpace);
         IEnumerable<TileRef> GetGasTilesIntersecting(RectangleF area);
         IEnumerable<TileRef> GetWallsIntersecting(RectangleF area);
         IEnumerable<TileRef> GetAllTiles();
 
-        TileRef GetTileRef(Vector2D pos);
+        TileRef GetTileRef(Vector2 pos);
         TileRef GetTileRef(int x, int y);
         ITileCollection Tiles { get; }
     }
