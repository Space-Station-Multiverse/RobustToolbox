<Project>
  <PropertyGroup>
    <!--
    We actually set ManagePackageVersionsCentrally manually in another import file.
    Since .NET SDK 8.0.300, ManagePackageVersionsCentrally is automatically set if Directory.Packages.props exists.
    https://github.com/NuGet/NuGet.Client/pull/5572
    We actively negate this here, as we have some packages in tree we don't want such automatic behavior for.
    We use Directory.Build.props to get copy the state *after* our MSBuild config but before Nuget's config.
    -->
    <ManagePackageVersionsCentrally />
  </PropertyGroup>
  <ItemGroup>
    <PackageVersion Include="BenchmarkDotNet" Version="0.13.12" />
    <PackageVersion Include="DiscordRichPresence" Version="1.2.1.24" />
    <PackageVersion Include="ILReader.Core" Version="1.0.0.4" />
    <PackageVersion Include="JetBrains.Annotations" Version="2023.3.0" />
    <PackageVersion Include="JetBrains.Profiler.Api" Version="1.4.0" />
<<<<<<< HEAD
    <PackageVersion Include="JWT" Version="10.1.1" />
    <PackageVersion Include="Linguini.Bundle" Version="0.1.3" />
=======
    <PackageVersion Include="Linguini.Bundle" Version="0.8.1" />
>>>>>>> c427450e
    <PackageVersion Include="Microsoft.CodeAnalysis.Analyzers" Version="3.3.4" />
    <PackageVersion Include="Microsoft.CodeAnalysis.Analyzer.Testing" Version="1.1.1" />
    <PackageVersion Include="Microsoft.CodeAnalysis.CSharp.Analyzer.Testing.NUnit" Version="1.1.1" />
    <PackageVersion Include="Microsoft.CodeAnalysis.CSharp" Version="4.8.0" />
    <PackageVersion Include="Microsoft.CodeAnalysis.CSharp.Features" Version="4.8.0" />
    <PackageVersion Include="Microsoft.CodeAnalysis.CSharp.Scripting" Version="4.8.0" />
    <PackageVersion Include="Microsoft.CodeAnalysis.CSharp.Workspaces" Version="4.8.0" />
    <PackageVersion Include="Microsoft.CodeAnalysis.Common" Version="4.8.0" />
    <PackageVersion Include="Microsoft.CodeAnalysis.Workspaces.Common" Version="4.8.0" />
    <PackageVersion Include="Microsoft.CodeCoverage" Version="17.8.0" />
    <PackageVersion Include="Microsoft.Data.Sqlite.Core" Version="8.0.0" />
    <PackageVersion Include="Microsoft.DotNet.RemoteExecutor" Version="8.0.0-beta.24059.4" />
    <PackageVersion Include="Microsoft.EntityFrameworkCore.Design" Version="8.0.0" />
    <PackageVersion Include="Microsoft.Extensions.Logging" Version="8.0.0" />
    <PackageVersion Include="Microsoft.Extensions.DependencyInjection" Version="8.0.0" />
    <PackageVersion Include="Microsoft.Extensions.ObjectPool" Version="8.0.0" />
    <PackageVersion Include="Microsoft.Extensions.Primitives" Version="8.0.0" />
    <PackageVersion Include="Microsoft.ILVerification" Version="8.0.0" />
    <PackageVersion Include="Microsoft.IO.RecyclableMemoryStream" Version="3.0.0" />
    <PackageVersion Include="Microsoft.NET.ILLink.Tasks" Version="8.0.0" />
    <PackageVersion Include="Microsoft.NET.Test.Sdk" Version="17.8.0" />
    <PackageVersion Include="Microsoft.Win32.Registry" Version="5.0.0" />
    <PackageVersion Include="Moq" Version="4.20.70" />
    <PackageVersion Include="NUnit" Version="4.0.1" />
    <PackageVersion Include="NUnit.Analyzers" Version="3.10.0" />
    <PackageVersion Include="NUnit3TestAdapter" Version="4.5.0" />
    <PackageVersion Include="Nett" Version="0.15.0" />
    <PackageVersion Include="Npgsql.EntityFrameworkCore.PostgreSQL" Version="6.0.4" />
    <PackageVersion Include="OpenTK.OpenAL" Version="4.7.7" />
    <PackageVersion Include="OpenToolkit.Graphics" Version="4.0.0-pre9.1" />
    <PackageVersion Include="Pidgin" Version="3.2.2" />
    <PackageVersion Include="Robust.Natives" Version="0.1.1" />
    <PackageVersion Include="Robust.Natives.Cef" Version="120.1.9" />
    <PackageVersion Include="Robust.Shared.AuthLib" Version="0.1.2" />
    <PackageVersion Include="SQLitePCLRaw.bundle_e_sqlite3" Version="2.1.7" />
    <PackageVersion Include="SQLitePCLRaw.provider.sqlite3" Version="2.1.7" />
    <PackageVersion Include="Serilog" Version="3.1.1" />
    <PackageVersion Include="Serilog.Sinks.Loki" Version="4.0.0-beta3" />
    <PackageVersion Include="SharpZstd.Interop" Version="1.5.2-beta2" />
    <PackageVersion Include="SixLabors.ImageSharp" Version="3.1.3" />
    <PackageVersion Include="SpaceWizards.HttpListener" Version="0.1.0" />
    <PackageVersion Include="SpaceWizards.NFluidsynth" Version="0.1.1" />
    <PackageVersion Include="SpaceWizards.SharpFont" Version="1.0.2" />
    <PackageVersion Include="SpaceWizards.Sodium" Version="0.2.1" />
    <PackageVersion Include="System.Numerics.Vectors" Version="4.5.0" />
    <PackageVersion Include="System.Memory" Version="4.5.5" />
    <PackageVersion Include="System.Runtime.CompilerServices.Unsafe" Version="6.0.0" />
    <PackageVersion Include="TerraFX.Interop.Windows" Version="10.0.22621.5" />
    <PackageVersion Include="TerraFX.Interop.Xlib" Version="6.4.0" />
    <PackageVersion Include="VorbisPizza" Version="1.3.0" />
    <PackageVersion Include="YamlDotNet" Version="13.7.1" />
    <PackageVersion Include="prometheus-net" Version="8.2.1" />
    <PackageVersion Include="prometheus-net.DotNetRuntime" Version="4.4.0" />
    <PackageVersion Include="PolySharp" Version="1.14.1" />
  </ItemGroup>
</Project><|MERGE_RESOLUTION|>--- conflicted
+++ resolved
@@ -15,12 +15,8 @@
     <PackageVersion Include="ILReader.Core" Version="1.0.0.4" />
     <PackageVersion Include="JetBrains.Annotations" Version="2023.3.0" />
     <PackageVersion Include="JetBrains.Profiler.Api" Version="1.4.0" />
-<<<<<<< HEAD
     <PackageVersion Include="JWT" Version="10.1.1" />
-    <PackageVersion Include="Linguini.Bundle" Version="0.1.3" />
-=======
     <PackageVersion Include="Linguini.Bundle" Version="0.8.1" />
->>>>>>> c427450e
     <PackageVersion Include="Microsoft.CodeAnalysis.Analyzers" Version="3.3.4" />
     <PackageVersion Include="Microsoft.CodeAnalysis.Analyzer.Testing" Version="1.1.1" />
     <PackageVersion Include="Microsoft.CodeAnalysis.CSharp.Analyzer.Testing.NUnit" Version="1.1.1" />
